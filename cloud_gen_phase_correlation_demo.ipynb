{
 "cells": [
  {
   "cell_type": "code",
   "execution_count": null,
   "id": "9fab0bb1",
   "metadata": {},
   "outputs": [],
   "source": [
    "import cv2\n",
    "import numpy as np\n",
    "import plotly.graph_objects as go\n",
    "import plotly.offline as pyo\n",
    "\n",
    "import matplotlib.pyplot as plt\n",
    "import matplotlib.animation as animation\n",
    "\n",
    "from PIL import Image, ImageOps\n",
    "from plotly.subplots import make_subplots\n",
    "from os import getcwd\n",
    "\n",
    "%matplotlib inline\n",
    "\n",
    "input_dir = getcwd() + '/img/input_samples/'\n",
    "outp_dir = 'img/output_fft_noise_images/'"
   ]
  },
  {
   "cell_type": "code",
   "execution_count": null,
   "id": "d8a257ee",
   "metadata": {},
   "outputs": [],
   "source": [
    "def freq_filter(x_freq, y_freq, factor=2.4):\n",
    "    eps = 10 ** -8\n",
    "    x, y = np.meshgrid(x_freq, y_freq)\n",
    "    f = np.hypot(x, y)\n",
    "    f = f ** factor + eps\n",
    "    return normalize(1 / f)\n",
    "\n",
    "\n",
    "def freq_filter_2d(x_freq, y_freq, x_aspect=1, y_aspect=1, factor=1):\n",
    "    x, y = np.meshgrid(x_freq, y_freq)\n",
    "    f = np.hypot(x / x_aspect, y / y_aspect)\n",
    "    f = 1 / (1 + np.abs(f))\n",
    "    f = f ** (factor + 1)\n",
    "    return normalize(f)\n",
    "\n",
    "\n",
    "def freq_filter_1d(x_freq, factor=1):\n",
    "    f = 1 / (1 + np.abs(x_freq))\n",
    "    f = f ** factor\n",
    "    return f\n",
    "\n",
    "\n",
    "def freq_filter_1d_a(x_freq, factor=1):\n",
    "    f = 1 / np.where(x_freq == 0, 1, np.abs(x_freq))\n",
    "    f = f ** factor\n",
    "    f[len(x_freq) // 2] = 0\n",
    "    return f\n",
    "\n",
    "\n",
    "def freq_sharp_round_filter(x_freq, y_freq, radius, reverse=False):\n",
    "    eps = 10 ** -8\n",
    "    x, y = np.meshgrid(x_freq, y_freq)\n",
    "    if reverse:\n",
    "        f = np.zeros((x_size, y_size))\n",
    "    else:\n",
    "        f = np.ones((x_size, y_size))\n",
    "    \n",
    "    for i, xx in enumerate(x_freq):\n",
    "        for j, yy in enumerate(y_freq):\n",
    "            if xx ** 2 + yy ** 2 <= radius ** 2:\n",
    "                if reverse:\n",
    "                    f[i, j] = 1\n",
    "                else:\n",
    "                    f[i, j] = 0\n",
    "    return normalize(f)\n",
    "\n",
    "\n",
    "def freq_sharp_square_filter(x_freq, y_freq, width, reverse=False):\n",
    "    eps = 10 ** -8\n",
    "    x, y = np.meshgrid(x_freq, y_freq)\n",
    "    if reverse:\n",
    "        f = np.zeros((x_size, y_size))\n",
    "    else:\n",
    "        f = np.ones((x_size, y_size))\n",
    "    \n",
    "    for i, xx in enumerate(x_freq):\n",
    "        for j, yy in enumerate(y_freq):\n",
    "            if abs(xx) + abs(yy) <= width:\n",
    "                if reverse:\n",
    "                    f[i, j] = 1\n",
    "                else:\n",
    "                    f[i, j] = 0\n",
    "    return normalize(f)\n",
    "\n",
    "\n",
    "def spatial_smooth_filter(x_size, y_size, depth, horiz=True):\n",
    "    values = np.linspace(0, 1, depth)\n",
    "    values = 6 * values ** 5 - 15 * values ** 4 + 10 * values ** 3\n",
    "    values = 1 - values\n",
    "    if horiz:\n",
    "        kernel = np.tile(values, (y_size, 1))\n",
    "    else:\n",
    "        kernel = values[:, np.newaxis] * np.ones((1, x_size))   \n",
    "    return kernel\n",
    "\n",
    "\n",
    "def find_ft(img):\n",
    "    ft = np.fft.fft2(img)\n",
    "    return np.fft.fftshift(ft)\n",
    "\n",
    "\n",
    "def find_ft_1d(img):\n",
    "    ft = np.fft.fft(img)\n",
    "    return np.fft.fftshift(ft)\n",
    "\n",
    "\n",
    "def find_ift(ft):\n",
    "    ift = np.fft.ifftshift(ft)\n",
    "    return np.fft.ifft2(ift)\n",
    "\n",
    "\n",
    "def find_ift_1d(ft):\n",
    "    ift = np.fft.ifftshift(ft)\n",
    "    return np.fft.ifft(ift)\n",
    "\n",
    "\n",
    "def freq_numbers_1d(size):\n",
    "    if size % 2:\n",
    "        return np.arange(-(size // 2), size // 2 + 1, 1) \n",
    "    else:\n",
    "        return np.arange(-(size // 2), size // 2, 1) \n",
    "    \n",
    "\n",
    "def freq_1d(size, step=1):\n",
    "    freq = freq_numbers_1d(size) \n",
    "    return freq / step / size\n",
    "\n",
    "\n",
    "def adjust_freq_1d(img):\n",
    "    return np.append(img, abs(img[0]))\n",
    "\n",
    "\n",
    "def adjust_img_1d(img):\n",
    "    return np.append(img, img[0])\n",
    "        \n",
    "        \n",
    "def normalize(arr):\n",
    "    min_val = abs(np.min(arr))\n",
    "    max_val = abs(np.max(arr))\n",
    "    return (arr + min_val) / (min_val + max_val)\n",
    "\n",
    "\n",
    "def normalize_img(img):\n",
    "    img_min = abs(np.min(img))\n",
    "    img_max = abs(np.max(img))\n",
    "    img_norm = 255 * (img + img_min) / (img_min + img_max)\n",
    "    return img_norm.astype(int)\n",
    "\n",
    "\n",
    "def gen_cloud(x_size, y_size, factor=2.4):\n",
    "    xx = np.linspace(-x_size / 2, x_size / 2, x_size)\n",
    "    yy = np.linspace(-y_size / 2, y_size / 2, y_size)\n",
    "    whitenoise = np.random.normal(0, 1, (y_size, x_size))\n",
    "    cloud_freq = find_ft(whitenoise)  \n",
    "    kernel = freq_filter(xx, yy, factor=factor)\n",
    "    cloud_freq_filtered = cloud_freq * kernel\n",
    "    cloud_spatial = find_ift(cloud_freq_filtered).real\n",
    "    return normalize_img(cloud_spatial)\n",
    "\n",
    "\n",
    "def show_images(*images, vmin=0, vmax=255, x_fig_size=10, cmap='gray', y_fig_size=10, graphs_per_row=2):\n",
<<<<<<< HEAD
    "    row_num = len(images) // graphs_per_row + 1 if len(images) % graphs_per_row else len(images) // graphs_per_row\n",
    "    col_num = len(images) // row_num + 1 if len(images) % row_num else len(images) // row_num\n",
=======
    "    if len(images) == 1:\n",
    "        plt.imshow(images[0], cmap='gray', vmin=0, vmax=255)\n",
    "    else:\n",
    "        row_num = ceil(len(images) / graphs_per_row)\n",
    "        col_num = ceil(len(images) / row_num)\n",
>>>>>>> cb380e5d
    "    \n",
    "        f, axes = plt.subplots(row_num, col_num, sharey=True, figsize=(x_fig_size, y_fig_size))\n",
    "\n",
    "        for ax, img in zip(axes.flatten(), images):\n",
    "            ax.imshow(img, cmap='gray', vmin=0, vmax=255)\n",
    "        \n",
    "        \n",
    "def make_img_transition_x(img, depth, is_dx_pos=True):\n",
    "    y_size, x_size = img.shape\n",
    "    additional_img = gen_cloud(x_size + depth, y_size)   \n",
    "    transition_kernel = spatial_smooth_filter(x_size, y_size, depth)     \n",
    "    \n",
    "    new_img = np.copy(img)\n",
    "    if is_dx_pos:\n",
    "        new_img[:, -depth:x_size] = img[:, -depth:x_size] * transition_kernel + \\\n",
    "                                additional_img[:, 0:depth] * (1 - transition_kernel)\n",
    "        return new_img, additional_img[:, depth:]    \n",
    "    else:\n",
    "        transition_kernel = np.fliplr(transition_kernel)\n",
    "        new_img[:, 0:depth] = img[:, 0:depth] * transition_kernel + \\\n",
    "                          additional_img[:, -depth:] * (1 - transition_kernel)  \n",
    "        return new_img, additional_img[:, 0:-depth]    \n",
    "\n",
    "\n",
    "def make_img_transition_y(img, depth, is_dy_pos=True):\n",
    "    y_size, x_size = img.shape\n",
    "    additional_img = gen_cloud(x_size, y_size + depth)   \n",
    "    transition_kernel = spatial_smooth_filter(x_size, y_size, depth, horiz=False)\n",
    "        \n",
    "    new_img = np.copy(img)\n",
    "    if is_dy_pos:\n",
    "        new_img[-depth:x_size, :] = img[-depth:x_size, :] * transition_kernel + \\\n",
    "                                additional_img[0:depth, :] * (1 - transition_kernel)\n",
    "        return new_img, additional_img[depth:, :]    \n",
    "    else:\n",
    "        transition_kernel = np.flipud(transition_kernel)\n",
    "        new_img[0:depth, :] = img[0:depth, :] * transition_kernel + \\\n",
    "                          additional_img[-depth:, :] * (1 - transition_kernel)  \n",
    "        return new_img, additional_img[0:-depth:1, :]    \n",
    "    \n",
    "\n",
    "def make_img_transition_xy(img, img_depth, is_dx_pos=True, is_dy_pos=True):\n",
    "    new_img, add_img = make_img_transition_x(img, depth, is_dx_pos=is_dx_pos)\n",
    "    new_img = np.concatenate((new_img, add_img), axis=1)\n",
    "    \n",
    "    new_img, add_img = make_img_transition_y(new_img, depth, is_dy_pos=is_dy_pos)\n",
    "    new_img = np.concatenate((new_img, add_img), axis=0)\n",
    "    \n",
    "    return new_img\n",
    "\n",
    "\n",
    "def shift_img_x(img, width, dx, is_dx_pos=True): \n",
    "    # Wind blows in negative X dirrection\n",
    "    if is_dx_pos:\n",
    "        return img[:, dx:width + dx]\n",
    "    else:\n",
    "        return img[:, width - dx:-dx]\n",
    "\n",
    "\n",
    "def shift_img_y(img, height, dy, is_dy_pos=True):\n",
    "    # Wind blows in negative Y dirrection\n",
    "    if is_dy_pos:\n",
    "        return img[dy:height + dy, :]\n",
    "    else:\n",
    "        return img[height - dy:-dy, :]\n",
    "\n",
    "    \n",
    "def shift_img_xy(img, window_shape, dx, dy, is_dx_pos=True, is_dy_pos=True):\n",
    "    height, width = window_shape\n",
    "    \n",
    "    shifted_img = shift_img_x(new_img, width, dx, is_dx_pos=is_dx_pos)\n",
    "    shifted_img = shift_img_y(shifted_img, height, dy, is_dy_pos=is_dy_pos)\n",
    "    \n",
    "    return shifted_img\n",
    "\n",
    "\n",
    "CURRENT_DIR = getcwd()"
   ]
  },
  {
   "cell_type": "markdown",
   "id": "4e560830",
   "metadata": {},
   "source": [
    "# FFT Spectrum leakage"
   ]
  },
  {
   "cell_type": "code",
   "execution_count": null,
   "id": "f86af4d9",
   "metadata": {},
   "outputs": [],
   "source": [
    "size = 100\n",
    "\n",
    "noise = np.random.normal(0, 1, size)\n",
    "noise = noise - np.mean(noise)\n",
    "\n",
    "zero_padded = np.copy(noise)\n",
    "zero_padded[-1] = zero_padded[0] \n",
    "zero_padded = zero_padded - np.mean(zero_padded)\n",
    "\n",
    "noise_img = find_ft_1d(noise)\n",
    "zero_padded_img = find_ft_1d(zero_padded)\n",
    "\n",
    "x = freq_numbers_1d(size)\n",
    "f = freq_filter_1d(x)\n",
    "f = normalize(f)\n",
    "\n",
    "noise_mod = adjust_img_1d(noise)\n",
    "noise_img_mod = adjust_img_1d(noise_img)\n",
    "zero_padded_img_mod = adjust_img_1d(zero_padded_img)\n",
    "x_mod = adjust_freq_1d(x)\n",
    "f_mod = adjust_freq_1d(f)\n",
    "\n",
    "\n",
    "fig = plt.figure(figsize=(10, 4))\n",
    "plt.plot(noise)\n",
    "plt.plot(zero_padded)\n",
    "plt.grid(True)"
   ]
  },
  {
   "cell_type": "code",
   "execution_count": null,
   "id": "89c802a0",
   "metadata": {},
   "outputs": [],
   "source": [
    "fig = plt.figure(figsize=(10, 4))\n",
    "\n",
    "diff = (-np.abs(noise_img_mod) + np.abs(zero_padded_img_mod)) / np.max(np.abs(noise_img_mod)) * 100 \n",
    "\n",
    "plt.plot(x_mod, np.abs(noise_img_mod))\n",
    "plt.plot(x_mod, np.abs(zero_padded_img_mod))\n",
    "plt.grid(True)"
   ]
  },
  {
   "cell_type": "code",
   "execution_count": null,
   "id": "2f308eb6",
   "metadata": {},
   "outputs": [],
   "source": [
    "fig = plt.figure(figsize=(12, 4))\n",
    "ax1 = fig.add_subplot(1, 2, 1)\n",
    "im1 = ax1.plot(noise)\n",
    "im2 = ax1.plot(zero_padded, '--')\n",
    "plt.grid()\n",
    "plt.xlabel('а')\n",
    "\n",
    "ax2 = fig.add_subplot(1, 2, 2)\n",
    "im2 = ax2.plot(x_mod, np.abs(noise_img_mod))\n",
    "plt.plot(x_mod, np.abs(zero_padded_img_mod), '--')\n",
    "plt.xlabel('б')\n",
    "\n",
    "plt.savefig(outp_dir + 'spectrum_leakage.png')\n",
    "plt.grid()\n",
    "plt.show()"
   ]
  },
  {
   "cell_type": "markdown",
   "id": "83944568",
   "metadata": {},
   "source": [
    "# FFT Synthesis demo"
   ]
  },
  {
   "cell_type": "code",
   "execution_count": null,
   "id": "568cb9ca",
   "metadata": {},
   "outputs": [],
   "source": [
    "size = 100\n",
    "\n",
    "noise = np.random.normal(0, 1, size)\n",
    "noise[-1] = noise[0] \n",
    "noise = noise - np.mean(noise)\n",
    "\n",
    "zero_padded = np.copy(noise)\n",
    "zero_padded[-1] = zero_padded[0] \n",
    "zero_padded = zero_padded - np.mean(zero_padded)\n",
    "\n",
    "noise_img = find_ft_1d(noise)\n",
    "zero_padded_img = find_ft_1d(zero_padded)\n",
    "\n",
    "x = freq_numbers_1d(size)\n",
    "f = freq_filter_1d(x, factor=1)\n",
    "f = normalize(f)\n",
    "\n",
    "noise_mod = adjust_img_1d(noise)\n",
    "noise_img_mod = adjust_img_1d(noise_img)\n",
    "zero_padded_img_mod = adjust_img_1d(zero_padded_img)\n",
    "x_mod = adjust_freq_1d(x)\n",
    "f_mod = adjust_freq_1d(f)\n",
    "\n",
    "plt.plot(x_mod, noise_mod)\n",
    "plt.plot(x_mod, f_mod, 'g--')\n",
    "plt.plot(x_mod, (f_mod * noise_mod))\n",
    "plt.grid()"
   ]
  },
  {
   "cell_type": "code",
   "execution_count": null,
   "id": "ce218b64",
   "metadata": {},
   "outputs": [],
   "source": [
    "init_power = sum(abs(noise_img) ** 2)\n",
    "pink_power = sum(abs(noise_img * f) ** 2)\n",
    "power_factor = (init_power / pink_power) ** 0.5\n",
    "pink_noise = power_factor * find_ift_1d(noise_img * f).real\n",
    "\n",
    "plt.plot(noise)\n",
    "plt.plot(pink_noise, '--')\n",
    "plt.grid()"
   ]
  },
  {
   "cell_type": "code",
   "execution_count": null,
   "id": "9e371165",
   "metadata": {},
   "outputs": [],
   "source": [
    "fig = plt.figure(figsize=(12, 4))\n",
    "ax1 = fig.add_subplot(1, 2, 1)\n",
    "im1 = ax1.plot(noise)\n",
    "im2 = ax1.plot(pink_noise, '--')\n",
    "plt.grid()\n",
    "plt.xlabel('а')\n",
    "\n",
    "ax2 = fig.add_subplot(1, 2, 2)\n",
    "im1 = ax2.plot(x_mod, noise_img_mod.real)\n",
    "im2 = ax2.plot(x_mod, 10 * f_mod, 'g--')\n",
    "im3 = ax2.plot(x_mod, (f_mod * noise_img_mod.real), '--')\n",
    "plt.grid()\n",
    "plt.xlabel('б')\n",
    "\n",
    "# plt.savefig(outp_dir + 'Fourier_synthesis.png')\n",
    "plt.show()"
   ]
  },
  {
   "cell_type": "code",
   "execution_count": null,
   "id": "4e94e106",
   "metadata": {},
   "outputs": [],
   "source": [
    "plt.loglog(x, np.abs(noise_img))\n",
    "plt.loglog(x, np.abs(noise_img * f))\n",
    "plt.loglog(x, f)\n",
    "plt.gca().set_ybound(10 ** -3, 100)\n",
    "\n",
    "plt.grid()"
   ]
  },
  {
   "cell_type": "markdown",
   "id": "038e5102",
   "metadata": {},
   "source": [
    "# 2D FFT Synthesis demo"
   ]
  },
  {
   "cell_type": "code",
   "execution_count": null,
   "id": "bceea9ac",
   "metadata": {},
   "outputs": [],
   "source": [
    "size = (128, 128)\n",
    "\n",
    "noise = np.random.normal(0, 1, size)\n",
    "noise = noise - np.mean(noise)\n",
    "noise_img = find_ft(noise)\n",
    "\n",
    "x = freq_numbers_1d(size[0])\n",
    "y = freq_numbers_1d(size[1])\n",
    "f_1 = freq_filter_2d(x, y, factor=1)\n",
    "f_1 = normalize(f_1)\n",
    "\n",
    "f_2 = freq_filter_2d(x, y, x_aspect=1.5, y_aspect=0.5, factor=1)\n",
    "f_2 = normalize(f_2)\n",
    "\n",
    "X, Y = np.meshgrid(x, y)\n",
    "\n",
    "pic_1 = find_ift(noise_img * f_1).real\n",
    "pic_1 = normalize(pic_1)\n",
    "\n",
    "pic_2 = find_ift(noise_img * f_2).real\n",
    "pic_2 = normalize(pic_2)"
   ]
  },
  {
   "cell_type": "code",
   "execution_count": null,
   "id": "8497abc4",
   "metadata": {},
   "outputs": [],
   "source": [
    "fig = plt.figure(figsize=(10, 4))\n",
    "ax1 = fig.add_subplot(1, 2, 1)\n",
    "im1 = ax1.imshow(pic_1, cmap='gray')\n",
    "plt.xlabel('а')\n",
    "\n",
    "ax2 = fig.add_subplot(1, 2, 2)\n",
    "im2 = ax2.imshow(pic_2, cmap='gray')\n",
    "plt.xlabel('б')\n",
    "\n",
    "cax = fig.add_axes([0.9, 0.11, 0.02, 0.77]) \n",
    "cbar = plt.colorbar(im1, cax=cax)\n",
    "\n",
    "plt.subplots_adjust(wspace=0)\n",
    "# plt.savefig(outp_dir + 'fourier_synthesis_2d_case.png')\n",
    "plt.show()"
   ]
  },
  {
   "cell_type": "code",
   "execution_count": null,
   "id": "5d07c785",
   "metadata": {},
   "outputs": [],
   "source": [
    "fig, ax = plt.subplots(subplot_kw={\"projection\": \"3d\"})\n",
    "ax.plot_surface(X, Y, np.log(f_1))\n",
    "ax.plot_surface(X, Y, np.log(f_2))\n",
    "\n",
    "# fig = go.Figure()\n",
    "# fig.add_trace(go.Surface(x=x, y=y, z=f_1))\n",
    "# fig.add_trace(go.Surface(x=x, y=y, z=f_2))"
   ]
  },
  {
   "cell_type": "code",
   "execution_count": null,
   "id": "fcca61ac",
   "metadata": {},
   "outputs": [],
   "source": [
    "fig = plt.figure(figsize=(10, 4))\n",
    "ax1 = fig.add_subplot(1, 2, 1)\n",
    "im1 = ax1.imshow(np.log(f_1))\n",
    "plt.xlabel('а')\n",
    "\n",
    "ax2 = fig.add_subplot(1, 2, 2)\n",
    "im2 = ax2.imshow(np.log(f_2))\n",
    "plt.xlabel('б')\n",
    "\n",
    "cax = fig.add_axes([0.9, 0.11, 0.02, 0.77]) \n",
    "cbar = plt.colorbar(im1, cax=cax)\n",
    "\n",
    "plt.subplots_adjust(wspace=0)\n",
    "# plt.savefig(outp_dir + 'value_noise_2d_case.png')\n",
    "plt.show()"
   ]
  },
  {
   "cell_type": "markdown",
   "id": "ab5936de",
   "metadata": {},
   "source": [
    "# Rubik's cube example"
   ]
  },
  {
   "cell_type": "code",
   "execution_count": null,
   "id": "f072370c",
   "metadata": {},
   "outputs": [],
   "source": [
    "cube = Image.open(input_dir +'cube_1.png').convert('L')\n",
    "cube_fr = find_ft(cube)\n",
    "\n",
    "x_size, y_size = cube_fr.shape\n",
    "xx = np.linspace(-x_size / 2, x_size / 2, x_size)\n",
    "yy = np.linspace(-y_size / 2, y_size / 2, y_size)\n",
    "\n",
    "kernel = normalize(freq_sharp_round_filter(yy, xx, radius=50))\n",
    "eps = 10 ** -10\n",
    "\n",
    "f, (ax1, ax2) = plt.subplots(1, 2, sharey=True, figsize=(10, 10))\n",
    "ax1.imshow(cube, cmap='gray', vmin=0, vmax=255)\n",
    "\n",
    "# Wrong scaling, but it gives a really interesting visual representation\n",
    "ax2.imshow(find_ift(cube_fr * kernel).real, cmap='gray', vmin=0, vmax=np.max(np.log(np.absolute(cube_fr + eps))))"
   ]
  },
  {
   "cell_type": "code",
   "execution_count": null,
   "id": "c0313ef0",
   "metadata": {},
   "outputs": [],
   "source": [
    "cube = Image.open(input_dir + 'woman.jpeg').convert('L')\n",
    "cube_fr = find_ft(cube)\n",
    "\n",
    "x_size, y_size = cube_fr.shape\n",
    "xx = np.linspace(-x_size / 2, x_size / 2, x_size)\n",
    "yy = np.linspace(-y_size / 2, y_size / 2, y_size)\n",
    "\n",
    "fps = 30\n",
    "seconds_num = 5\n",
    "x_mesh, y_mesh = np.meshgrid(xx, yy)\n",
    "\n",
    "radius = 300\n",
    "cube_freq = [cube]\n",
    "kernel_arr = []\n",
    "\n",
    "for i in range(fps * seconds_num):\n",
    "    kernel = normalize(freq_sharp_round_filter(xx, yy, radius=i / fps / seconds_num * 150))\n",
    "    kernel_arr.append(kernel)\n",
    "    cube_freq.append(normalize_img(find_ift(cube_fr * kernel).real))"
   ]
  },
  {
   "cell_type": "code",
   "execution_count": null,
   "id": "49712d72",
   "metadata": {
    "scrolled": false
   },
   "outputs": [],
   "source": [
    "%matplotlib notebook\n",
    "\n",
    "fig = plt.figure(figsize=(8,8))\n",
    "im = plt.imshow(cube_freq[0], interpolation='none', aspect='equal', cmap='gray')\n",
    "\n",
    "\n",
    "def animate_func(i): \n",
    "    im.set_array(cube_freq[i])\n",
    "    return [im]\n",
    "\n",
    "\n",
    "anim = animation.FuncAnimation(\n",
    "    fig, \n",
    "    animate_func, \n",
    "    frames = seconds_num * fps,\n",
    "    interval = 1000 / fps, # in ms\n",
    ")\n",
    "\n",
    "\n",
    "# anim.save('women.gif', writer='pillow')"
   ]
  },
  {
   "cell_type": "code",
   "execution_count": null,
   "id": "195cd75e",
   "metadata": {
    "scrolled": false
   },
   "outputs": [],
   "source": [
    "%matplotlib inline\n",
    "\n",
    "cube = Image.open(input_dir + 'cube_1.png').convert('L')\n",
    "cube_fr = find_ft(cube)\n",
    "\n",
    "eps = 10 ** -10\n",
    "\n",
    "f, (ax1, ax2) = plt.subplots(1, 2, sharey=True, figsize=(10, 10))\n",
    "ax1.imshow(cube, cmap='gray', vmin=0, vmax=255)\n",
    "ax2.imshow(np.log(np.absolute(cube_fr + eps)), cmap='gray')"
   ]
  },
  {
   "cell_type": "markdown",
   "id": "e5c2b96d",
   "metadata": {},
   "source": [
    "# Phase correlation example"
   ]
  },
  {
   "cell_type": "code",
   "execution_count": null,
   "id": "857b4cff",
   "metadata": {},
   "outputs": [],
   "source": [
    "f1 = Image.open(input_dir + 'horse_1.png').convert('L')\n",
    "f2 = Image.open(input_dir + 'horse_translated_1.png').convert('L')\n",
    "\n",
    "f1_freq = find_ft(f1)\n",
    "f2_freq = find_ft(f2)\n",
    "\n",
    "f, (ax1, ax2) = plt.subplots(1, 2, sharey=True, figsize=(15, 15))\n",
    "ax1.imshow(f1, cmap='gray', vmin=0, vmax=255)\n",
    "ax2.imshow(f2, cmap='gray', vmin=0, vmax=255)"
   ]
  },
  {
   "cell_type": "code",
   "execution_count": null,
   "id": "72dff467",
   "metadata": {
    "scrolled": false
   },
   "outputs": [],
   "source": [
    "f, (ax1, ax2) = plt.subplots(1, 2, sharey=True, figsize=(15, 15))\n",
    "ax1.imshow(np.log(np.absolute(f1_freq)), cmap='gray')\n",
    "ax2.imshow(np.log(np.absolute(f2_freq)), cmap='gray')"
   ]
  },
  {
   "cell_type": "code",
   "execution_count": null,
   "id": "57411985",
   "metadata": {
    "scrolled": false
   },
   "outputs": [],
   "source": [
    "f, (ax1, ax2) = plt.subplots(1, 2, sharey=True, figsize=(15, 15))\n",
    "ax1.imshow(np.angle(f1_freq, deg=True), cmap='gray')\n",
    "ax2.imshow(np.angle(f2_freq, deg=True), cmap='gray')"
   ]
  },
  {
   "cell_type": "code",
   "execution_count": null,
   "id": "55df6787",
   "metadata": {},
   "outputs": [],
   "source": [
    "ncps = f1_freq * np.conj(f2_freq) / np.abs(f1_freq * f2_freq)\n",
    "shift = find_ift(ncps)\n",
    "\n",
    "f, (ax1, ax2) = plt.subplots(1, 2, sharey=True, figsize=(15, 15))\n",
    "ax1.imshow(np.absolute(ncps), cmap='gray')\n",
    "ax2.imshow(np.absolute(shift), cmap='gray')"
   ]
  },
  {
   "cell_type": "code",
   "execution_count": null,
   "id": "fc90e096",
   "metadata": {},
   "outputs": [],
   "source": [
    "ind = np.unravel_index(np.argmax(shift, axis=None), shift.shape)\n",
    "[i - j for i, j in zip(shift.shape, ind)]"
   ]
  },
  {
   "cell_type": "markdown",
   "id": "e97f1dfa",
   "metadata": {},
   "source": [
    "# Shifting Pink Noise "
   ]
  },
  {
   "cell_type": "code",
   "execution_count": null,
   "id": "452e6439",
   "metadata": {},
   "outputs": [],
   "source": [
    "x_size = 256\n",
    "y_size = 256\n",
    "\n",
    "xx = np.linspace(-x_size / 2, x_size / 2, x_size)\n",
    "yy = np.linspace(-y_size / 2, y_size / 2, y_size)\n",
    "\n",
    "# Generating cloud image\n",
    "whitenoise = np.random.normal(0, 1, (y_size, x_size))\n",
    "ft_arr = find_ft(whitenoise)\n",
    "kernel = freq_filter(xx, yy, factor=2.4)\n",
    "\n",
    "pink_ft_arr = ft_arr * kernel\n",
    "pink_noise = normalize_img(find_ift(pink_ft_arr).real)\n",
    "\n",
    "# Shifting initial image\n",
    "dx = 25\n",
    "dy = 20\n",
    "\n",
    "x_mesh, y_mesh = np.meshgrid(xx, yy)\n",
    "shift = np.exp(-1j * 2 * np.pi  * (x_mesh * dx / y_size + y_mesh * dy / x_size));\n",
    "\n",
    "# Apply the phase shift along both axes\n",
    "f_freq_shifted = pink_ft_arr * shift\n",
    "shifted_pink_noise = normalize_img(find_ift(f_freq_shifted).real)\n",
    "\n",
    "show_images(pink_noise, shifted_pink_noise)"
   ]
  },
  {
   "cell_type": "code",
   "execution_count": null,
   "id": "646b688b",
   "metadata": {
    "scrolled": false
   },
   "outputs": [],
   "source": [
    "%matplotlib notebook\n",
    "\n",
    "# Generating cloud image\n",
    "whitenoise = np.random.normal(0, 1, (y_size, x_size))\n",
    "ft_arr = find_ft(whitenoise)\n",
    "kernel = freq_filter(xx, yy, factor=2)\n",
    "\n",
    "pink_ft_arr = ft_arr * kernel\n",
    "pink_noise = find_ift(pink_ft_arr).real\n",
    "\n",
    "# Shift values\n",
    "dx = 200\n",
    "dy = 0\n",
    "\n",
    "# Shift values per one frame\n",
    "fps = 30\n",
    "seconds_num = 5\n",
    "dxx = dx / fps / seconds_num\n",
    "dyy = dy / fps / seconds_num\n",
    "\n",
    "x_mesh, y_mesh = np.meshgrid(xx, yy)\n",
    "shift = np.exp(-1j * 2 * np.pi  * (x_mesh * dxx / y_size + y_mesh * dyy / x_size));\n",
    "\n",
    "snapshots_freq = [pink_ft_arr]\n",
    "snapshots_spatial = [pink_noise]\n",
    "for _ in range(fps * seconds_num):\n",
    "    # print(np.sum(np.absolute(snapshots_freq[-1]) ** 2))\n",
    "    snapshots_freq.append(snapshots_freq[-1] * shift)\n",
    "    snapshots_spatial.append(find_ift(snapshots_freq[-1]).real)\n",
    "\n",
    "    \n",
    "fig = plt.figure(figsize=(8,8))\n",
    "frame = snapshots_spatial[0]\n",
    "im = plt.imshow(frame, interpolation='none', aspect='auto', cmap='gray')\n",
    "\n",
    "\n",
    "def animate_func(i):\n",
    "    im.set_array(snapshots_spatial[i])\n",
    "    plt.title(f\"X shift {i * dxx:.2f} \\n Y shift {i * dyy:.2f}\")\n",
    "    return [im]\n",
    "\n",
    "\n",
    "anim = animation.FuncAnimation(\n",
    "    fig, \n",
    "    animate_func, \n",
    "    frames = seconds_num * fps,\n",
    "    interval = 1000 / fps, # in ms\n",
    ")"
   ]
  },
  {
   "cell_type": "markdown",
   "id": "b5f48103",
   "metadata": {},
   "source": [
    "# Smooth transition"
   ]
  },
  {
   "cell_type": "code",
   "execution_count": null,
   "id": "fee403b7",
   "metadata": {},
   "outputs": [],
   "source": [
    "%matplotlib inline\n",
    "\n",
    "x_size = 256\n",
    "y_size = 256\n",
    "\n",
    "xx = np.linspace(-x_size / 2, x_size / 2, x_size)\n",
    "yy = np.linspace(-y_size / 2, y_size / 2, y_size)  \n",
    "depth = int(x_size * 0.3)\n",
    "\n",
    "img_1 = gen_cloud(x_size, y_size)\n",
    "img_2 = gen_cloud(x_size, y_size)\n",
    "\n",
    "img_1_cut = img_1[:, -depth:x_size]\n",
    "img_2_cut = img_2[:, 0:depth]\n",
    "img_2_tr = img_2[:,depth:x_size]\n",
    "\n",
    "x_kernel = spatial_smooth_filter(x_size, y_size, depth)\n",
    "img1_cut_pr = img_1_cut * x_kernel + img_2_cut * (1 - x_kernel)\n",
    "img_1[:,-depth:x_size] = img1_cut_pr\n",
    "img_concat = np.concatenate((img_1, img_2_tr), axis=1)\n",
    "\n",
    "show_images(img_1, img_2)"
   ]
  },
  {
   "cell_type": "code",
   "execution_count": null,
   "id": "f4b6d4b4",
   "metadata": {
    "scrolled": false
   },
   "outputs": [],
   "source": [
    "plt.plot(range(depth), x_kernel[0])"
   ]
  },
  {
   "cell_type": "code",
   "execution_count": null,
   "id": "2686fb15",
   "metadata": {},
   "outputs": [],
   "source": [
    "show_images(img_concat)"
   ]
  },
  {
   "cell_type": "code",
   "execution_count": null,
   "id": "1f202f88",
   "metadata": {},
   "outputs": [],
   "source": [
    "img = gen_cloud(x_size, y_size)\n",
    "img_new, add_img = make_img_transition_x(img, depth)\n",
    "img_concat = np.concatenate((img_new, add_img), axis=1)\n",
    "\n",
    "show_images(img, img_new, add_img, img_concat)"
   ]
  },
  {
   "cell_type": "code",
   "execution_count": null,
   "id": "7e801d3b",
   "metadata": {},
   "outputs": [],
   "source": [
    "img = gen_cloud(x_size, y_size)\n",
    "img_new, add_img = make_img_transition_x(img, depth, is_dx_pos=False)\n",
    "img_concat = np.concatenate((add_img, img_new), axis=1)\n",
    "\n",
    "show_images(img, img_new, add_img, img_concat)"
   ]
  },
  {
   "cell_type": "code",
   "execution_count": null,
   "id": "10c42fab",
   "metadata": {},
   "outputs": [],
   "source": [
    "img = gen_cloud(x_size, y_size)\n",
    "img_new, add_img = make_img_transition_y(img, depth)\n",
    "img_concat = np.concatenate((img_new, add_img), axis=0)\n",
    "\n",
    "show_images(img, img_new, add_img, img_concat)"
   ]
  },
  {
   "cell_type": "code",
   "execution_count": null,
   "id": "2f100b29",
   "metadata": {},
   "outputs": [],
   "source": [
    "img = gen_cloud(x_size, y_size)\n",
    "img_new, add_img = make_img_transition_y(img, depth, is_dy_pos=False)\n",
    "img_concat = np.concatenate((add_img, img_new), axis=0)\n",
    "\n",
    "show_images(img, img_new, add_img, img_concat)"
   ]
  },
  {
   "cell_type": "code",
   "execution_count": null,
   "id": "13cfe7a7",
   "metadata": {},
   "outputs": [],
   "source": [
    "img = gen_cloud(x_size, y_size)\n",
    "\n",
    "img_new, img_x = make_img_transition_x(img, depth)\n",
    "img_row_1 = np.concatenate((img_new, img_x), axis=1)\n",
    "\n",
    "img_new, img_y = make_img_transition_y(img_row_1, depth)\n",
    "img_row_2 = np.concatenate((img_new, img_y), axis=0)\n",
    "\n",
    "show_images(img_row_1, img_row_2)"
   ]
  },
  {
   "cell_type": "code",
   "execution_count": null,
   "id": "88ebc5be",
   "metadata": {},
   "outputs": [],
   "source": [
    "img = gen_cloud(x_size, y_size)\n",
    "\n",
    "img_new, img_x = make_img_transition_x(img, depth, is_dx_pos=False)\n",
    "img_row_1 = np.concatenate((img_x, img_new), axis=1)\n",
    "\n",
    "img_new, img_y = make_img_transition_y(img_row_1, depth)\n",
    "img_row_2 = np.concatenate((img_new, img_y), axis=0)\n",
    "\n",
    "show_images(img_row_1, img_row_2)"
   ]
  },
  {
   "cell_type": "code",
   "execution_count": null,
   "id": "1e8be9be",
   "metadata": {},
   "outputs": [],
   "source": [
    "img = gen_cloud(x_size, y_size)\n",
    "\n",
    "img_new, img_x = make_img_transition_x(img, depth)\n",
    "img_row_1 = np.concatenate((img_new, img_x), axis=1)\n",
    "\n",
    "img_new, img_y = make_img_transition_y(img_row_1, depth, is_dy_pos=False)\n",
    "img_row_2 = np.concatenate((img_y, img_new), axis=0)\n",
    "\n",
    "show_images(img_row_1, img_row_2)"
   ]
  },
  {
   "cell_type": "code",
   "execution_count": null,
   "id": "d9e42545",
   "metadata": {},
   "outputs": [],
   "source": [
    "img = gen_cloud(x_size, y_size)\n",
    "\n",
    "img_new, img_x = make_img_transition_x(img, depth, is_dx_pos=False)\n",
    "img_row_1 = np.concatenate((img_x, img_new), axis=1)\n",
    "\n",
    "img_new, img_y = make_img_transition_y(img_row_1, depth, is_dy_pos=False)\n",
    "img_row_2 = np.concatenate((img_y, img_new), axis=0)\n",
    "\n",
    "show_images(img_row_1, img_row_2)"
   ]
  },
  {
   "cell_type": "markdown",
   "id": "e7083d8c",
   "metadata": {},
   "source": [
    "# Example of XY smooth transition and shift"
   ]
  },
  {
   "cell_type": "code",
   "execution_count": null,
   "id": "28776bca",
   "metadata": {},
   "outputs": [],
   "source": [
    "%matplotlib inline\n",
    "\n",
    "x_size = 256\n",
    "y_size = 256\n",
    "depth = int(x_size * 0.3)\n",
    "\n",
    "img = gen_cloud(x_size, y_size)\n",
    "\n",
    "new_img = make_img_transition_xy(img, depth)\n",
    "shifted_img = shift_img_xy(new_img, img.shape, 75, 50)\n",
    "\n",
    "show_images(new_img)"
   ]
  },
  {
   "cell_type": "code",
   "execution_count": null,
   "id": "1d7b548f",
   "metadata": {},
   "outputs": [],
   "source": [
    "show_images(shifted_img)"
   ]
  },
  {
   "cell_type": "code",
   "execution_count": null,
   "id": "0e2ddd47",
   "metadata": {},
   "outputs": [],
   "source": [
    "%matplotlib notebook\n",
    "\n",
    "# Shift values\n",
    "dx = 200\n",
    "dy = 200\n",
    "\n",
    "# Shift values per one frame\n",
    "fps = 30\n",
    "seconds_num = 5\n",
    "dxx = dx / fps / seconds_num\n",
    "dyy = dy / fps / seconds_num\n",
    "\n",
    "dx_arr = [0]\n",
    "dy_arr = [0]\n",
    "for i in range(fps * seconds_num):\n",
    "    dx_arr.append(dx_arr[-1] + dxx)\n",
    "    dy_arr.append(dy_arr[-1] + dyy)\n",
    "    \n",
    "\n",
    "for i in range(fps * seconds_num):\n",
    "    dx_arr[i] = round(dx_arr[i])\n",
    "    dy_arr[i] = round(dy_arr[i])\n",
    "    \n",
    "\n",
    "x_mesh, y_mesh = np.meshgrid(xx, yy)\n",
    "snapshots = []\n",
    "for i in range(fps * seconds_num):\n",
    "    snapshots.append(shift_img_xy(new_img, (256, 256), dx_arr[i], dy_arr[i]))\n",
    "\n",
    "    \n",
    "fig = plt.figure(figsize=(5,5))\n",
    "frame = snapshots[0]\n",
    "im = plt.imshow(frame, interpolation='none', aspect='auto', cmap='gray')\n",
    "\n",
    "\n",
    "def animate_func(i):\n",
    "    im.set_array(snapshots[i])\n",
    "    plt.title(f\"X shift {i * dxx:.2f} \\n Y shift {i * dyy:.2f}\")\n",
    "    return [im]\n",
    "\n",
    "\n",
    "anim = animation.FuncAnimation(\n",
    "    fig, \n",
    "    animate_func, \n",
    "    frames = seconds_num * fps,\n",
    "    interval = 1000 / fps, # in ms\n",
    ")"
   ]
  },
  {
   "cell_type": "code",
   "execution_count": null,
   "id": "b1d04840",
   "metadata": {},
   "outputs": [],
   "source": [
    "show_images(new_img)"
   ]
  },
  {
   "cell_type": "markdown",
   "id": "28ebc6fc",
   "metadata": {},
   "source": [
    "# 2D distribution test"
   ]
  },
  {
   "cell_type": "code",
   "execution_count": null,
   "id": "fac7a4a8",
   "metadata": {},
   "outputs": [],
   "source": [
    "import numpy as np\n",
    "from scipy.optimize import minimize\n",
    "\n",
    "# True parameters of the 2D exponential distribution\n",
    "true_lambda1 = 0.5\n",
    "true_lambda2 = 0.8\n",
    "\n",
    "# Number of data points\n",
    "n = 100\n",
    "\n",
    "# Generate random data from the 2D exponential distribution\n",
    "np.random.seed(42)\n",
    "x = np.random.exponential(scale=1/true_lambda1, size=n)\n",
    "y = np.random.exponential(scale=1/true_lambda2, size=n)\n",
    "\n",
    "# Define the negative log-likelihood function\n",
    "def neg_log_likelihood(params):\n",
    "    lambda1, lambda2 = params\n",
    "    return -np.sum(np.log(lambda1 * lambda2 * np.exp(-lambda1 * x - lambda2 * y)))\n",
    "\n",
    "# Initial parameter guesses for optimization\n",
    "initial_params = [0.1, 0.1]\n",
    "\n",
    "# Maximize the negative log-likelihood to estimate parameters\n",
    "result = minimize(neg_log_likelihood, initial_params, method='L-BFGS-B')\n",
    "\n",
    "# Extract estimated parameters\n",
    "estimated_lambda1, estimated_lambda2 = result.x\n",
    "\n",
    "# Print true and estimated parameters\n",
    "print(\"True Lambda 1:\", true_lambda1)\n",
    "print(\"Estimated Lambda 1:\", estimated_lambda1)\n",
    "print(\"True Lambda 2:\", true_lambda2)\n",
    "print(\"Estimated Lambda 2:\", estimated_lambda2)\n"
   ]
  },
  {
   "cell_type": "code",
   "execution_count": null,
   "id": "63bf9918",
   "metadata": {},
   "outputs": [],
   "source": [
    "import numpy as np\n",
    "import matplotlib.pyplot as plt\n",
    "\n",
    "# Set the parameters for the bivariate exponential distribution\n",
    "lambda1 = 0.5\n",
    "lambda2 = 0.7\n",
    "\n",
    "# Generate synthetic data from the bivariate exponential distribution\n",
    "num_samples = 100\n",
    "x_samples = np.random.exponential(scale=1/lambda1, size=num_samples)\n",
    "y_samples = np.random.exponential(scale=1/lambda2, size=num_samples)\n",
    "\n",
    "# Create a scatter plot of the generated data\n",
    "plt.scatter(x_samples, y_samples, color='blue', alpha=0.5)\n",
    "plt.title('2D Exponential Distribution')\n",
    "plt.xlabel('X')\n",
    "plt.ylabel('Y')\n",
    "plt.grid(True)\n",
    "plt.show()\n"
   ]
  },
  {
   "cell_type": "code",
   "execution_count": null,
   "id": "eeda7c13",
   "metadata": {},
   "outputs": [],
   "source": [
    "img = gen_cloud(100, 100)\n",
    "img_freq = find_ft(img)\n",
    "magnitude = np.absolute(img_freq)\n",
    "\n",
    "plt.imshow(np.log(magnitude))"
   ]
  },
  {
   "cell_type": "code",
   "execution_count": null,
   "id": "c98bc064",
   "metadata": {},
   "outputs": [],
   "source": [
    "import numpy as np\n",
    "from scipy.optimize import minimize\n",
    "\n",
    "def bivariate_exponential_log_likelihood(params, x, y, z):\n",
    "    lambda1, lambda2 = params\n",
    "    n = len(x)\n",
    "    log_likelihood = n * np.log(lambda1 * lambda2) - lambda1 * np.sum(x) - lambda2 * np.sum(y)\n",
    "    return -log_likelihood\n",
    "\n",
    "# Convert the 2D z array into separate x, y, and z values\n",
    "x_indices, y_indices = np.indices(magnitude.shape)\n",
    "x = x_indices.flatten()\n",
    "y = y_indices.flatten()\n",
    "magnitude = magnitude.flatten()\n",
    "\n",
    "initial_guess = [0.5, 0.5]  # Initial parameter guesses\n",
    "result = minimize(bivariate_exponential_log_likelihood, initial_guess, args=(x, y, z), method='BFGS')\n",
    "estimated_params = result.x\n",
    "\n",
    "print(\"Estimated Parameters:\", estimated_params)"
   ]
  },
  {
   "cell_type": "code",
   "execution_count": null,
   "id": "e794ffa5",
   "metadata": {},
   "outputs": [],
   "source": [
    "z = np.array([[0.1, 0.05, 0.2],\n",
    "              [0.02, 0.15, 0.1],\n",
    "              [0.05, 0.3, 0.25]])\n",
    "\n",
    "x_indices, y_indices = np.indices(z.shape)\n",
    "x = x_indices.flatten()\n",
    "y = y_indices.flatten()\n",
    "z = z.flatten()"
   ]
  }
 ],
 "metadata": {
  "kernelspec": {
   "display_name": "Python 3 (ipykernel)",
   "language": "python",
   "name": "python3"
  },
  "language_info": {
   "codemirror_mode": {
    "name": "ipython",
    "version": 3
   },
   "file_extension": ".py",
   "mimetype": "text/x-python",
   "name": "python",
   "nbconvert_exporter": "python",
   "pygments_lexer": "ipython3",
   "version": "3.10.6"
  }
 },
 "nbformat": 4,
 "nbformat_minor": 5
}<|MERGE_RESOLUTION|>--- conflicted
+++ resolved
@@ -173,16 +173,11 @@
     "\n",
     "\n",
     "def show_images(*images, vmin=0, vmax=255, x_fig_size=10, cmap='gray', y_fig_size=10, graphs_per_row=2):\n",
-<<<<<<< HEAD
-    "    row_num = len(images) // graphs_per_row + 1 if len(images) % graphs_per_row else len(images) // graphs_per_row\n",
-    "    col_num = len(images) // row_num + 1 if len(images) % row_num else len(images) // row_num\n",
-=======
     "    if len(images) == 1:\n",
     "        plt.imshow(images[0], cmap='gray', vmin=0, vmax=255)\n",
     "    else:\n",
-    "        row_num = ceil(len(images) / graphs_per_row)\n",
-    "        col_num = ceil(len(images) / row_num)\n",
->>>>>>> cb380e5d
+    "        row_num = len(images) // graphs_per_row + 1 if len(images) % graphs_per_row else len(images) // graphs_per_row\n",
+    "        col_num = len(images) // row_num + 1 if len(images) % row_num else len(images) // row_num\n",
     "    \n",
     "        f, axes = plt.subplots(row_num, col_num, sharey=True, figsize=(x_fig_size, y_fig_size))\n",
     "\n",
